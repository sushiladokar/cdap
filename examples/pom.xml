--- conflicted
+++ resolved
@@ -47,11 +47,8 @@
     <module>Ticker</module>
     <module>TrafficAnalytics</module>
     <module>WordCount</module>
-<<<<<<< HEAD
     <module>SparkKMeans</module>
-=======
     <module>SparkPageRank</module>
->>>>>>> 82140e46
   </modules>
 
   <repositories>
