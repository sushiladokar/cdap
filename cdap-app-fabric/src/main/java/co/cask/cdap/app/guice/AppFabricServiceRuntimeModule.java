--- conflicted
+++ resolved
@@ -223,11 +223,8 @@
       handlerBinder.addBinding().to(NotificationFeedHttpHandler.class);
       handlerBinder.addBinding().to(AppLifecycleHttpHandler.class);
       handlerBinder.addBinding().to(DashboardHttpHandler.class);
-<<<<<<< HEAD
       handlerBinder.addBinding().to(ProgramLifecycleHttpHandler.class);
-=======
       handlerBinder.addBinding().to(PreferencesHttpHandler.class);
->>>>>>> 5d6a45bb
       handlerBinder.addBinding().to(ConsoleSettingsHttpHandler.class);
     }
 
