/*
 * Copyright © 2015 Cask Data, Inc.
 *
 * Licensed under the Apache License, Version 2.0 (the "License"); you may not
 * use this file except in compliance with the License. You may obtain a copy of
 * the License at
 *
 * http://www.apache.org/licenses/LICENSE-2.0
 *
 * Unless required by applicable law or agreed to in writing, software
 * distributed under the License is distributed on an "AS IS" BASIS, WITHOUT
 * WARRANTIES OR CONDITIONS OF ANY KIND, either express or implied. See the
 * License for the specific language governing permissions and limitations under
 * the License.
 */

package co.cask.cdap.cli.command;

import co.cask.cdap.api.data.format.Formats;
import co.cask.cdap.api.data.schema.Schema;
import co.cask.cdap.api.dataset.lib.FileSetProperties;
import co.cask.cdap.cli.ArgumentName;
import co.cask.cdap.cli.CLIConfig;
import co.cask.cdap.cli.ElementType;
import co.cask.cdap.cli.util.AbstractAuthCommand;
import co.cask.cdap.client.AdapterClient;
import co.cask.cdap.proto.AdapterConfig;
import co.cask.common.cli.Arguments;
import com.google.common.collect.Lists;
import com.google.common.collect.Maps;
import com.google.gson.Gson;
import com.google.gson.JsonObject;
import com.google.inject.Inject;

import java.io.IOException;
import java.io.PrintStream;
import java.util.Collections;
import java.util.List;
import java.util.Map;

/**
 * Creates a stream-conversion adapter that periodically reads data from a stream and writes it
 * to a time partitioned fileset.
 */
public class CreateStreamConversionAdapterCommand extends AbstractAuthCommand {

  private static final Gson GSON = new Gson();

  private final AdapterClient adapterClient;
  private final CLIConfig cliConfig;

  @Inject
  public CreateStreamConversionAdapterCommand(AdapterClient adapterClient, CLIConfig cliConfig) {
    super(cliConfig);
    this.cliConfig = cliConfig;
    this.adapterClient = adapterClient;
  }

  @Override
  public void perform(Arguments arguments, PrintStream output) throws Exception {
    String adapterName = arguments.get(ArgumentName.ADAPTER.toString());
    String sourceName = arguments.get(ArgumentName.STREAM.toString());

    String frequency = arguments.get(ArgumentName.FREQUENCY.toString(), "10m");
    String headers = arguments.hasArgument(ArgumentName.HEADERS.toString()) ?
      arguments.get(ArgumentName.HEADERS.toString(), "") : null;
    String formatName = arguments.get(ArgumentName.FORMAT.toString(), Formats.TEXT);
    String sinkName = arguments.get(ArgumentName.DATASET.toString(), sourceName + ".converted");

    Schema sourceSchema = getSchema(arguments);
    List<Schema.Field> fields = Lists.newArrayList(sourceSchema.getFields());
    if (headers != null) {
      for (String header : headers.split(",")) {
        fields.add(Schema.Field.of(header, Schema.of(Schema.Type.STRING)));
      }
    }
    fields.add(Schema.Field.of("ts", Schema.of(Schema.Type.LONG)));
    Schema sinkSchema = Schema.recordOf("event", fields);
    Map<String, String> adapterProps = Maps.newHashMap();
    adapterProps.put("frequency", frequency);
    adapterProps.put("source.name", sourceName);
    adapterProps.put("source.format.name", formatName);
    adapterProps.put("source.schema", sourceSchema.toString());
    adapterProps.put("sink.name", sinkName);
    if (headers != null) {
      adapterProps.put("headers", headers);
    }

    Map<String, String> sinkProps = FileSetProperties.builder()
      .setBasePath(sinkName)
      .setTableProperty("avro.schema.literal", sinkSchema.toString())
      .build().getProperties();

    AdapterConfig adapterConfig = new AdapterConfig();
    adapterConfig.type = "stream-conversion";
    adapterConfig.properties = adapterProps;
    adapterConfig.source = new AdapterConfig.Source(sourceName, Collections.<String, String>emptyMap());
    adapterConfig.sink = new AdapterConfig.Sink(sinkName, sinkProps);

    adapterClient.create(cliConfig.getCurrentNamespace(), adapterName, adapterConfig);
    output.printf("Successfully created adapter named '%s' with config '%s'\n",
                  adapterName, GSON.toJson(adapterConfig));
  }

  private Schema getSchema(Arguments arguments) throws IOException {
    String schemaStr = arguments.get(ArgumentName.SCHEMA.toString(), "body string not null");
    return isJson(schemaStr) ? Schema.parseJson(schemaStr) : Schema.parseSQL(schemaStr);
  }

  private boolean isJson(String str) {
    try {
      GSON.fromJson(str, JsonObject.class);
      return true;
    } catch (Exception e) {
      return false;
    }
  }

  @Override
  public String getPattern() {
    return String.format("create stream-conversion adapter <%s> on <%s> [frequency <%s>]" +
                           " [format <%s>] [schema <%s>] [headers <%s>] [to <%s>]",
                         ArgumentName.ADAPTER, ArgumentName.STREAM, ArgumentName.FREQUENCY,
                         ArgumentName.FORMAT, ArgumentName.SCHEMA, ArgumentName.HEADERS,
                         ArgumentName.DATASET);
  }

  @Override
  public String getDescription() {
    return new StringBuilder()
      .append("Creates a stream conversion ")
      .append(ElementType.ADAPTER.getPrettyName())
      .append(" that periodically reads from a stream and writes to a time-partitioned fileset. ")
      .append(ArgumentName.FREQUENCY)
<<<<<<< HEAD
      .append(" is a number followed by a 'm', 'h', or 'd' for minute, hour, or day.")
      .append(ArgumentName.FORMAT)
      .append(" is the name of the stream format, such as 'text', 'avro', 'csv', or 'tsv'.")
      .append(ArgumentName.SCHEMA)
      .append(" is a sql-like schema of comma separated column name followed by column type.")
      .append(ArgumentName.HEADERS)
      .append(" is a comma separated list of stream headers to include in the output schema.")
=======
      .append(" is a number followed by a 'm', 'h', or 'd' for minute, hour, or day. ")
      .append(ArgumentName.FORMAT)
      .append(" is the name of the stream format, such as 'text', 'avro', 'csv', or 'tsv'. ")
      .append(ArgumentName.SCHEMA)
      .append(" is a sql-like schema of comma separated column name followed by column type. ")
      .append(ArgumentName.HEADERS)
      .append(" is a comma separated list of stream headers to include in the output schema. ")
>>>>>>> 56c9d934
      .append(ArgumentName.DATASET)
      .append(" is the name of the time partitioned file set to write to.")
      .toString();
  }
}<|MERGE_RESOLUTION|>--- conflicted
+++ resolved
@@ -132,7 +132,6 @@
       .append(ElementType.ADAPTER.getPrettyName())
       .append(" that periodically reads from a stream and writes to a time-partitioned fileset. ")
       .append(ArgumentName.FREQUENCY)
-<<<<<<< HEAD
       .append(" is a number followed by a 'm', 'h', or 'd' for minute, hour, or day.")
       .append(ArgumentName.FORMAT)
       .append(" is the name of the stream format, such as 'text', 'avro', 'csv', or 'tsv'.")
@@ -140,15 +139,6 @@
       .append(" is a sql-like schema of comma separated column name followed by column type.")
       .append(ArgumentName.HEADERS)
       .append(" is a comma separated list of stream headers to include in the output schema.")
-=======
-      .append(" is a number followed by a 'm', 'h', or 'd' for minute, hour, or day. ")
-      .append(ArgumentName.FORMAT)
-      .append(" is the name of the stream format, such as 'text', 'avro', 'csv', or 'tsv'. ")
-      .append(ArgumentName.SCHEMA)
-      .append(" is a sql-like schema of comma separated column name followed by column type. ")
-      .append(ArgumentName.HEADERS)
-      .append(" is a comma separated list of stream headers to include in the output schema. ")
->>>>>>> 56c9d934
       .append(ArgumentName.DATASET)
       .append(" is the name of the time partitioned file set to write to.")
       .toString();
