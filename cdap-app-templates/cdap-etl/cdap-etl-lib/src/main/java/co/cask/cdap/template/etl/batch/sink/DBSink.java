/*
 * Copyright © 2015 Cask Data, Inc.
 *
 * Licensed under the Apache License, Version 2.0 (the "License"); you may not
 * use this file except in compliance with the License. You may obtain a copy of
 * the License at
 *
 * http://www.apache.org/licenses/LICENSE-2.0
 *
 * Unless required by applicable law or agreed to in writing, software
 * distributed under the License is distributed on an "AS IS" BASIS, WITHOUT
 * WARRANTIES OR CONDITIONS OF ANY KIND, either express or implied. See the
 * License for the specific language governing permissions and limitations under
 * the License.
 */

package co.cask.cdap.template.etl.batch.sink;

import co.cask.cdap.api.annotation.Description;
import co.cask.cdap.api.annotation.Name;
import co.cask.cdap.api.annotation.Plugin;
import co.cask.cdap.api.data.format.StructuredRecord;
import co.cask.cdap.api.dataset.lib.KeyValue;
import co.cask.cdap.api.templates.plugins.PluginConfig;
import co.cask.cdap.api.templates.plugins.PluginProperties;
import co.cask.cdap.template.etl.api.Emitter;
import co.cask.cdap.template.etl.api.PipelineConfigurer;
import co.cask.cdap.template.etl.api.batch.BatchSink;
import co.cask.cdap.template.etl.api.batch.BatchSinkContext;
import co.cask.cdap.template.etl.common.DBConfig;
import co.cask.cdap.template.etl.common.DBRecord;
import co.cask.cdap.template.etl.common.DBUtils;
import co.cask.cdap.template.etl.common.ETLDBOutputFormat;
import co.cask.cdap.template.etl.common.JDBCDriverShim;
import com.google.common.base.Preconditions;
import com.google.common.base.Splitter;
import com.google.common.base.Throwables;
import com.google.common.collect.Lists;
import org.apache.hadoop.conf.Configuration;
import org.apache.hadoop.io.NullWritable;
import org.apache.hadoop.mapred.lib.db.DBConfiguration;
import org.apache.hadoop.mapreduce.Job;
import org.slf4j.Logger;
import org.slf4j.LoggerFactory;

import java.io.IOException;
import java.sql.Connection;
import java.sql.Driver;
import java.sql.DriverManager;
import java.sql.ResultSet;
import java.sql.ResultSetMetaData;
import java.sql.SQLException;
import java.sql.Statement;
import java.util.List;

/**
 * Sink that can be configured to export data to a database table.
 */
@Plugin(type = "sink")
@Name("Database")
@Description("Batch sink for a database.")
public class DBSink extends BatchSink<StructuredRecord, DBRecord, NullWritable> {
  private static final Logger LOG = LoggerFactory.getLogger(DBSink.class);

  private static final String COLUMNS_DESCRIPTION = "Comma-separated list of columns to export to in the specified " +
    "table.";

  private final DBSinkConfig dbSinkConfig;
  private ResultSetMetaData resultSetMetadata;
  private Class<? extends Driver> driverClass;
  private JDBCDriverShim driverShim;

  public DBSink(DBSinkConfig dbSinkConfig) {
    this.dbSinkConfig = dbSinkConfig;
  }

  private String getJDBCPluginId() {
    return String.format("%s.%s.%s", "sink", dbSinkConfig.jdbcPluginType, dbSinkConfig.jdbcPluginName);
  }

  @Override
  public void configurePipeline(PipelineConfigurer pipelineConfigurer) {
    Preconditions.checkArgument(!(dbSinkConfig.user == null && dbSinkConfig.password != null),
                                "dbUser is null. Please provide both user name and password if database requires " +
                                  "authentication. If not, please remove dbPassword and retry.");
    Preconditions.checkArgument(!(dbSinkConfig.user != null && dbSinkConfig.password == null),
                                "dbPassword is null. Please provide both user name and password if database requires" +
                                  "authentication. If not, please remove dbUser and retry.");
    Class<? extends Driver> jdbcDriverClass = pipelineConfigurer.usePluginClass(dbSinkConfig.jdbcPluginType,
                                                                                dbSinkConfig.jdbcPluginName,
                                                                                getJDBCPluginId(),
                                                                                PluginProperties.builder().build());
    Preconditions.checkArgument(jdbcDriverClass != null, "JDBC Driver class must be found.");
  }

  @Override
  public void prepareRun(BatchSinkContext context) {
    LOG.debug("tableName = {}; pluginType = {}; pluginName = {}; connectionString = {}; importQuery = {}; columns = {}",
              dbSinkConfig.tableName, dbSinkConfig.jdbcPluginType, dbSinkConfig.jdbcPluginName,
              dbSinkConfig.connectionString, dbSinkConfig.columns);

    Job job = context.getHadoopJob();
    Configuration hConf = job.getConfiguration();

    // Load the plugin class to make sure it is available.
    Class<? extends Driver> driverClass = context.loadPluginClass(getJDBCPluginId());
    if (dbSinkConfig.user == null && dbSinkConfig.password == null) {
      DBConfiguration.configureDB(hConf, driverClass.getName(), dbSinkConfig.connectionString);
    } else {
      DBConfiguration.configureDB(hConf, driverClass.getName(), dbSinkConfig.connectionString,
                                  dbSinkConfig.user, dbSinkConfig.password);
    }
    List<String> fields = Lists.newArrayList(Splitter.on(",").omitEmptyStrings().split(dbSinkConfig.columns));
    try {
      ETLDBOutputFormat.setOutput(job, dbSinkConfig.tableName, fields.toArray(new String[fields.size()]));
    } catch (IOException e) {
      throw Throwables.propagate(e);
    }
    job.setOutputFormatClass(ETLDBOutputFormat.class);
  }

  @Override
  public void initialize(BatchSinkContext context) throws Exception {
    super.initialize(context);
    driverClass = context.loadPluginClass(getJDBCPluginId());
    setResultSetMetadata();
  }

  @Override
  public void transform(StructuredRecord input, Emitter<KeyValue<DBRecord, NullWritable>> emitter) throws Exception {
    emitter.emit(new KeyValue<DBRecord, NullWritable>(new DBRecord(input, resultSetMetadata), null));
  }

  @Override
  public void destroy() {
    try {
      DriverManager.deregisterDriver(driverShim);
    } catch (SQLException e) {
      LOG.warn("Error while deregistering JDBC drivers in ETLDBOutputFormat.", e);
      throw Throwables.propagate(e);
    }
    DBUtils.cleanup(driverClass);
  }

  private void setResultSetMetadata() throws Exception {
    ensureJDBCDriverIsAvailable();
    Connection connection;
    if (dbSinkConfig.user == null) {
      connection = DriverManager.getConnection(dbSinkConfig.connectionString);
    } else {
      connection = DriverManager.getConnection(dbSinkConfig.connectionString, dbSinkConfig.user, dbSinkConfig.password);
    }
    try {
<<<<<<< HEAD
      // Using LIMIT in the following query even though its not SQL standard since DBInputFormat already depends on it
      try (
        Statement statement = connection.createStatement();
        ResultSet rs = statement.executeQuery(String.format("SELECT %s from %s LIMIT 1",
                                                            dbSinkConfig.columns, dbSinkConfig.tableName))
=======
      try (Statement statement = connection.createStatement();
           // Using LIMIT even though its not SQL standard since DBInputFormat already depends on it
           ResultSet rs = statement.executeQuery(String.format("SELECT %s from %s LIMIT 1",
                                                               dbSinkConfig.columns, dbSinkConfig.tableName))
>>>>>>> 7abdec06
      ) {
        resultSetMetadata = rs.getMetaData();
      }
    } finally {
      connection.close();
    }
  }

  /**
   * Ensures that the JDBC driver is available for {@link DriverManager}
   *
   * @throws Exception if the driver is not available
   */
  private void ensureJDBCDriverIsAvailable() throws Exception {
    try {
      DriverManager.getDriver(dbSinkConfig.connectionString);
    } catch (SQLException e) {
      // Driver not found. We will try to register it with the DriverManager.
      LOG.debug("Plugin Type: {} and Plugin Name: {}; Driver Class: {} not found. Registering JDBC driver via shim {} ",
                dbSinkConfig.jdbcPluginType, dbSinkConfig.jdbcPluginName, driverClass.getName(),
                JDBCDriverShim.class.getName());
      driverShim = new JDBCDriverShim(driverClass.newInstance());
      DBUtils.deregisterAllDrivers(driverClass);
      DriverManager.registerDriver(driverShim);
    }
  }

  /**
   * {@link PluginConfig} for {@link DBSink}
   */
  public static class DBSinkConfig extends DBConfig {
    @Description(COLUMNS_DESCRIPTION)
    String columns;
  }
}<|MERGE_RESOLUTION|>--- conflicted
+++ resolved
@@ -151,18 +151,10 @@
       connection = DriverManager.getConnection(dbSinkConfig.connectionString, dbSinkConfig.user, dbSinkConfig.password);
     }
     try {
-<<<<<<< HEAD
-      // Using LIMIT in the following query even though its not SQL standard since DBInputFormat already depends on it
-      try (
-        Statement statement = connection.createStatement();
-        ResultSet rs = statement.executeQuery(String.format("SELECT %s from %s LIMIT 1",
-                                                            dbSinkConfig.columns, dbSinkConfig.tableName))
-=======
       try (Statement statement = connection.createStatement();
            // Using LIMIT even though its not SQL standard since DBInputFormat already depends on it
            ResultSet rs = statement.executeQuery(String.format("SELECT %s from %s LIMIT 1",
                                                                dbSinkConfig.columns, dbSinkConfig.tableName))
->>>>>>> 7abdec06
       ) {
         resultSetMetadata = rs.getMetaData();
       }
