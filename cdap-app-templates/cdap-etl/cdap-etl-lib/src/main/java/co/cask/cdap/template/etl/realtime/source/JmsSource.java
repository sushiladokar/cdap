--- conflicted
+++ resolved
@@ -392,7 +392,6 @@
       if (this.jmsPluginType == null) {
         this.jmsPluginType = JMS_PROVIDER;
       }
-<<<<<<< HEAD
       this.jmsPluginName = jmsPluginName;
       if (this.jmsPluginName == null) {
         this.jmsPluginName = Context.INITIAL_CONTEXT_FACTORY;
@@ -401,8 +400,6 @@
       if (this.jmsPluginType == null) {
         this.jmsPluginType = JMS_PROVIDER;
       }
-=======
->>>>>>> edde692b
       this.customProperties = customProperties;
     }
   }
