--- conflicted
+++ resolved
@@ -64,7 +64,6 @@
   private RealtimeSink sink;
   private List<TransformStage> transforms;
   private List<Metrics> transformMetrics;
-  private DatasetContext datasetContext;
   private TransformExecutor transformExecutor;
   private DefaultEmitter sourceEmitter;
   private String stateStoreKey;
@@ -129,11 +128,7 @@
     StageSpecification spec = GSON.fromJson(context.getRuntimeArguments().get(Constants.Source.SPECIFICATION),
                                             StageSpecification.class);
     source = (RealtimeSource) Class.forName(spec.getClassName()).newInstance();
-<<<<<<< HEAD
-    RealtimeContext sourceContext = new WorkerRealtimeContext(context, spec, stage);
-=======
-    WorkerSourceContext sourceContext = new WorkerSourceContext(context, stage, spec, metrics);
->>>>>>> 65fae4e5
+    RealtimeContext sourceContext = new WorkerRealtimeContext(context, spec, stage, metrics);
     LOG.info("Source Stage : {}", stage.getName());
     LOG.info("Source Class : {}", stage.getClass().getName());
     LOG.info("Specifications of Source : {}", spec);
@@ -145,11 +140,7 @@
     StageSpecification spec = GSON.fromJson(context.getRuntimeArguments().get(Constants.Sink.SPECIFICATION),
                                             StageSpecification.class);
     sink = (RealtimeSink) Class.forName(spec.getClassName()).newInstance();
-<<<<<<< HEAD
-    RealtimeContext sinkContext = new WorkerRealtimeContext(context, spec, stage);
-=======
-    WorkerSinkContext sinkContext = new WorkerSinkContext(context, stage, spec, datasetContext, metrics);
->>>>>>> 65fae4e5
+    RealtimeContext sinkContext = new WorkerRealtimeContext(context, spec, stage, metrics);
     LOG.info("Sink Stage : {}", stage.getName());
     LOG.info("Sink Class : {}", stage.getClass().getName());
     LOG.info("Specifications of Sink : {}", spec);
