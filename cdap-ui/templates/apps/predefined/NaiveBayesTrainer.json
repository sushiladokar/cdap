{
    "artifact": {
        "name": "cdap-data-pipeline",
        "scope": "SYSTEM",
<<<<<<< HEAD
        "version": "3.5.1-SNAPSHOT"
=======
        "version": "4.0.0-SNAPSHOT"
>>>>>>> b372b94e
    },
    "description": "Training model using Naive-Bayes Classifier",
    "name": "NaiveBayesTrainer",
    "config": {
        "connections": [
            {
                "from": "Training Data",
                "to": "Label Training Data"
            },
            {
                "from": "Label Training Data",
                "to": "Train Model"
            }
        ],
        "comments": [],
        "postActions": [],
        "stages": [
            {
                "name": "Training Data",
                "plugin": {
                    "name": "Stream",
                    "type": "batchsource",
                    "label": "Training Data",
                    "artifact": {
                        "name": "core-plugins",
                        "version": "1.5.0-SNAPSHOT",
                        "scope": "SYSTEM"
                    },
                    "properties": {
                        "format": "tsv",
                        "schema": "{\"type\":\"record\",\"name\":\"etlSchemaBody\",\"fields\":[{\"name\":\"label\",\"type\":\"string\"},{\"name\":\"text\",\"type\":\"string\"}]}",
                        "format.setting.pattern": null,
                        "name": "trainingdata",
                        "duration": "1h"
                    }
                },
                "outputSchema": "{\"type\":\"record\",\"name\":\"etlSchemaBody\",\"fields\":[{\"name\":\"ts\",\"type\":\"long\",\"readonly\":true},{\"name\":\"headers\",\"type\":{\"type\":\"map\",\"keys\":\"string\",\"values\":\"string\"},\"readonly\":true},{\"name\":\"label\",\"type\":\"string\"},{\"name\":\"text\",\"type\":\"string\"}]}",
                "inputSchema": null
            },
            {
                "name": "Label Training Data",
                "plugin": {
                    "name": "JavaScript",
                    "type": "transform",
                    "label": "Label Training Data",
                    "artifact": {
                        "scope": "SYSTEM",
                        "name": "core-plugins",
                        "version": "1.5.0-SNAPSHOT"
                    },
                    "properties": {
                        "schema": "{\"type\":\"record\",\"name\":\"etlSchemaBody\",\"fields\":[{\"name\":\"label\",\"type\":\"double\"},{\"name\":\"text\",\"type\":\"string\"}]}",
                        "script": "function transform(input, emitter, context) {\n  emitter.emit({\n      \"label\": input.label === \"spam\" ? 1.0 : 0.0,\n      \"text\": input.text\n  });\n}"
                    }
                },
                "outputSchema": "{\"type\":\"record\",\"name\":\"etlSchemaBody\",\"fields\":[{\"name\":\"label\",\"type\":\"double\"},{\"name\":\"text\",\"type\":\"string\"}]}",
                "inputSchema": [
                    {
                        "name": "ts",
                        "type": "long",
                        "nullable": false
                    },
                    {
                        "name": "headers",
                        "type": {
                            "type": "map",
                            "keys": "string",
                            "values": "string"
                        },
                        "nullable": false
                    },
                    {
                        "name": "label",
                        "type": "string",
                        "nullable": false
                    },
                    {
                        "name": "text",
                        "type": "string",
                        "nullable": false
                    }
                ]
            },
            {
                "name": "Train Model",
                "plugin": {
                    "name": "NaiveBayesTrainer",
                    "type": "sparksink",
                    "label": "Train Model",
                    "artifact": {
                        "scope": "SYSTEM",
                        "name": "spark-plugins",
                        "version": "1.5.0-SNAPSHOT"
                    },
                    "properties": {
                        "fieldToClassify": "text",
                        "fileSetName": "modelFileSet",
                        "path": "output",
                        "predictionField": "label"
                    }
                },
                "outputSchema": "{\"type\":\"record\",\"name\":\"etlSchemaBody\",\"fields\":[{\"name\":\"label\",\"type\":\"double\"},{\"name\":\"text\",\"type\":\"string\"}]}",
                "inputSchema": [
                    {
                        "name": "label",
                        "type": "double",
                        "nullable": false
                    },
                    {
                        "name": "text",
                        "type": "string",
                        "nullable": false
                    }
                ]
            }
        ],
        "schedule": "0 * * * *",
        "engine": "mapreduce"
    }
}<|MERGE_RESOLUTION|>--- conflicted
+++ resolved
@@ -2,11 +2,7 @@
     "artifact": {
         "name": "cdap-data-pipeline",
         "scope": "SYSTEM",
-<<<<<<< HEAD
-        "version": "3.5.1-SNAPSHOT"
-=======
         "version": "4.0.0-SNAPSHOT"
->>>>>>> b372b94e
     },
     "description": "Training model using Naive-Bayes Classifier",
     "name": "NaiveBayesTrainer",
