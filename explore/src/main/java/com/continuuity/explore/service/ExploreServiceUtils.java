package com.continuuity.explore.service;

<<<<<<< HEAD
import com.continuuity.common.conf.StringUtils;
import com.continuuity.data2.datafabric.dataset.service.DatasetService;
import com.continuuity.data2.util.hbase.HBaseTableUtilFactory;
import com.continuuity.explore.guice.ExploreRuntimeModule;
=======
import com.continuuity.explore.service.hive.Hive12ExploreService;
import com.continuuity.explore.service.hive.Hive13ExploreService;
>>>>>>> b28c8a7f
import com.google.common.base.Function;
import com.google.common.base.Splitter;
import com.google.common.base.Throwables;
import com.google.common.collect.ImmutableList;
import com.google.common.collect.ImmutableSet;
import com.google.common.collect.Iterables;
import com.google.common.collect.Sets;
import org.apache.twill.internal.utils.Dependencies;
import org.slf4j.Logger;
import org.slf4j.LoggerFactory;

import java.io.File;
import java.io.IOException;
import java.lang.reflect.Method;
import java.net.MalformedURLException;
import java.net.URL;
import java.net.URLClassLoader;
import java.util.LinkedHashSet;
import java.util.Set;

/**
 * Utility class for the explore service.
 */
public class ExploreServiceUtils {
<<<<<<< HEAD
  private static final Logger LOG = LoggerFactory.getLogger(ExploreServiceUtils.class);
  // todo populate this with whatever hive version CDH4.3 runs with - REACTOR-229
  private static final String[] SUPPORTED_VERSIONS = new String[] { "0.12", "0.13" };
=======
  /**
   * Hive support enum.
   */
  public enum HiveSuport {
    // todo populate this with whatever hive version CDH4.3 runs with - REACTOR-229
    HIVE_12(Hive12ExploreService.class),
    HIVE_13(Hive13ExploreService.class);

    private Class hiveExploreServiceClass;

    private HiveSuport(Class hiveExploreServiceClass) {
      this.hiveExploreServiceClass = hiveExploreServiceClass;
    }

    public Class getHiveExploreServiceClass() {
      return hiveExploreServiceClass;
    }
  }
>>>>>>> b28c8a7f

  // Caching the dependencies so that we don't trace them twice
  private static Set<File> exploreDependencies = null;

  public static Iterable<File> getClassPathJarsFiles(String hiveClassPath) {
    if (hiveClassPath == null) {
      return null;
    }
    return Iterables.transform(Splitter.on(':').split(hiveClassPath), STRING_FILE_FUNCTION);
  }

  private static final Function<String, File> STRING_FILE_FUNCTION =
    new Function<String, File>() {
      @Override
      public File apply(String input) {
        return new File(input).getAbsoluteFile();
      }
    };

  /**
   * Builds a class loader with the class path provided.
   */
  public static ClassLoader buildClassLoader(String classPathStr) {
    Iterable<File> hiveClassPath = getClassPathJarsFiles(classPathStr);
    ImmutableList.Builder<URL> builder = ImmutableList.builder();
    for (File jar : hiveClassPath) {
      try {
        builder.add(jar.toURI().toURL());
      } catch (MalformedURLException e) {
        LOG.error("Jar URL is malformed", e);
        Throwables.propagate(e);
      }
    }
    return new URLClassLoader(Iterables.toArray(builder.build(), URL.class),
                              ClassLoader.getSystemClassLoader());
  }

  public static Class getHiveService() {
    HiveSuport hiveVersion = checkHiveSupport(null);
    Class hiveServiceCl = hiveVersion.getHiveExploreServiceClass();
    return hiveServiceCl;
  }

  /**
   * Check that Hive is in the class path - with a right version.
   *
   * @param hiveClassLoader class loader to use to load hive classes.
   *                        If null, the class loader of this class is used.
   */
  public static HiveSuport checkHiveSupport(ClassLoader hiveClassLoader) {
    try {
      ClassLoader usingCL = hiveClassLoader;
      if (usingCL == null) {
        usingCL = ExploreServiceUtils.class.getClassLoader();
      }

      // In Hive 12, CLIService.getOperationStatus returns OperationState.
      // In Hive 13, CLIService.getOperationStatus returns OperationStatus.
      Class cliServiceClass = usingCL.loadClass("org.apache.hive.service.cli.CLIService");
      Class operationHandleCl = usingCL.loadClass("org.apache.hive.service.cli.OperationHandle");
      Method getOperationMethod = cliServiceClass.getDeclaredMethod("getOperationStatus", operationHandleCl);

      // Rowset is an interface in Hive 13, but a class in Hive 12
      Class rowSetClass = usingCL.loadClass("org.apache.hive.service.cli.RowSet");

      if (rowSetClass.isInterface()
        && getOperationMethod.getReturnType() == usingCL.loadClass("org.apache.hive.service.cli.OperationStatus")) {
        return HiveSuport.HIVE_13;
      } else if (!rowSetClass.isInterface()
        && getOperationMethod.getReturnType() == usingCL.loadClass("org.apache.hive.service.cli.OperationState")) {
        return HiveSuport.HIVE_12;
      }
<<<<<<< HEAD
      throw new RuntimeException("Hive version " + version + " is not supported. " +
                                 "Versions supported begin with one of the following: " +
                                 StringUtils.arrayToString(SUPPORTED_VERSIONS));
=======
      throw new RuntimeException("Hive distribution not supported.");
>>>>>>> b28c8a7f
    } catch (RuntimeException e) {
      throw e;
    } catch (Throwable e) {
      throw new RuntimeException("Hive jars not present in classpath", e);
    }
  }

  /**
   * Return the list of absolute paths of the bootstrap classes.
   */
  public static Set<String> getBoostrapClasses() {
    ImmutableSet.Builder<String> builder = ImmutableSet.builder();
    for (String classpath : Splitter.on(File.pathSeparatorChar).split(System.getProperty("sun.boot.class.path"))) {
      File file = new File(classpath);
      builder.add(file.getAbsolutePath());
      try {
        builder.add(file.getCanonicalPath());
      } catch (IOException e) {
        LOG.warn("Could not add canonical path to aux class path for file {}", file.toString(), e);
      }
    }
    return builder.build();
  }

  /**
   * Trace the jar dependencies needed by the Explore container, using
   * a class loader will be built with the class path given in parameter.
   *
   * @param hiveClassPathStr Class path to use to build the custom class loader.
   * @return an ordered set of jar files.
   */
  public static Set<File> traceExploreDependencies(String hiveClassPathStr) throws IOException {
    if (exploreDependencies != null) {
      return exploreDependencies;
    }

    ClassLoader classLoader = buildClassLoader(hiveClassPathStr);
    return traceExploreDependencies(classLoader);
  }

  /**
   * Trace the jar dependencies needed by the Explore container.
   *
   * @param classLoader class loader to use to trace the dependencies.
   *                    If it is null, use the class loader of this class.
   * @return an ordered set of jar files.
   */
  public static Set<File> traceExploreDependencies(ClassLoader classLoader)
    throws IOException {
    if (exploreDependencies != null) {
      return exploreDependencies;
    }

    ClassLoader usingCL = classLoader;
    if (classLoader == null) {
      usingCL = ExploreRuntimeModule.class.getClassLoader();
    }
    Set<String> bootstrapClassPaths = getBoostrapClasses();

    Set<File> hBaseTableDeps = traceDependencies(new HBaseTableUtilFactory().get().getClass().getCanonicalName(),
                                                 bootstrapClassPaths, usingCL);

    // Note the order of dependency jars is important so that HBase jars come first in the classpath order
    // LinkedHashSet maintains insertion order while removing duplicate entries.
    Set<File> orderedDependencies = new LinkedHashSet<File>();
    orderedDependencies.addAll(hBaseTableDeps);
    orderedDependencies.addAll(traceDependencies(DatasetService.class.getCanonicalName(),
                                                 bootstrapClassPaths, usingCL));
    orderedDependencies.addAll(traceDependencies("com.continuuity.hive.datasets.DatasetStorageHandler",
                                                 bootstrapClassPaths, usingCL));
    orderedDependencies.addAll(traceDependencies("org.apache.hadoop.hive.ql.exec.mr.ExecDriver",
                                                 bootstrapClassPaths, usingCL));
    orderedDependencies.addAll(traceDependencies("org.apache.hive.service.cli.CLIService",
                                                 bootstrapClassPaths, usingCL));
    orderedDependencies.addAll(traceDependencies("org.apache.hadoop.mapred.YarnClientProtocolProvider",
                                                 bootstrapClassPaths, usingCL));
    exploreDependencies = orderedDependencies;
    return orderedDependencies;
  }

  /**
   * Trace the dependencies files of the given className, using the classLoader, and excluding any class contained in
   * the bootstrapClassPaths.
   */
  public static Set<File> traceDependencies(String className, final Set<String> bootstrapClassPaths,
                                            ClassLoader classLoader)
    throws IOException {
    ClassLoader usingCL = classLoader;
    if (usingCL == null) {
      usingCL = ExploreRuntimeModule.class.getClassLoader();
    }
    final Set<File> jarFiles = Sets.newHashSet();

    Dependencies.findClassDependencies(
      usingCL,
      new Dependencies.ClassAcceptor() {
        @Override
        public boolean accept(String className, URL classUrl, URL classPathUrl) {
          if (bootstrapClassPaths.contains(classPathUrl.getFile())) {
            return false;
          }

          jarFiles.add(new File(classPathUrl.getFile()));
          return true;
        }
      },
      className
    );

    return jarFiles;
  }


}<|MERGE_RESOLUTION|>--- conflicted
+++ resolved
@@ -1,14 +1,10 @@
 package com.continuuity.explore.service;
 
-<<<<<<< HEAD
-import com.continuuity.common.conf.StringUtils;
 import com.continuuity.data2.datafabric.dataset.service.DatasetService;
 import com.continuuity.data2.util.hbase.HBaseTableUtilFactory;
 import com.continuuity.explore.guice.ExploreRuntimeModule;
-=======
 import com.continuuity.explore.service.hive.Hive12ExploreService;
 import com.continuuity.explore.service.hive.Hive13ExploreService;
->>>>>>> b28c8a7f
 import com.google.common.base.Function;
 import com.google.common.base.Splitter;
 import com.google.common.base.Throwables;
@@ -33,11 +29,7 @@
  * Utility class for the explore service.
  */
 public class ExploreServiceUtils {
-<<<<<<< HEAD
   private static final Logger LOG = LoggerFactory.getLogger(ExploreServiceUtils.class);
-  // todo populate this with whatever hive version CDH4.3 runs with - REACTOR-229
-  private static final String[] SUPPORTED_VERSIONS = new String[] { "0.12", "0.13" };
-=======
   /**
    * Hive support enum.
    */
@@ -56,7 +48,6 @@
       return hiveExploreServiceClass;
     }
   }
->>>>>>> b28c8a7f
 
   // Caching the dependencies so that we don't trace them twice
   private static Set<File> exploreDependencies = null;
@@ -129,13 +120,7 @@
         && getOperationMethod.getReturnType() == usingCL.loadClass("org.apache.hive.service.cli.OperationState")) {
         return HiveSuport.HIVE_12;
       }
-<<<<<<< HEAD
-      throw new RuntimeException("Hive version " + version + " is not supported. " +
-                                 "Versions supported begin with one of the following: " +
-                                 StringUtils.arrayToString(SUPPORTED_VERSIONS));
-=======
       throw new RuntimeException("Hive distribution not supported.");
->>>>>>> b28c8a7f
     } catch (RuntimeException e) {
       throw e;
     } catch (Throwable e) {
