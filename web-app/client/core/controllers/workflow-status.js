/*
 * Workflow Status Controller
 */

define(['helpers/plumber'], function (Plumber) {

  var QUARTZ_USER = 'DEFAULT';

  var Controller = Ember.Controller.extend({

    elements: Em.Object.create(),
    suspended: false,

    load: function () {

      this.clearTriggers(true);
      var model = this.get('model');
      var self = this;
      this.set('elements.Actions', Em.ArrayProxy.create({content: []}));
      for (var i = 0; i < model.actions.length; i++) {
        model.actions[i].state = 'IDLE';
        model.actions[i].running = false;

        model.actions[i].appId = self.get('model').app;
        model.actions[i].divId = model.actions[i].name.replace(' ', '');

        if (model.actions[i].options && 'mapReduceName' in model.actions[i].options) {
          var transformedModel = C.Mapreduce.transformModel(model.actions[i]);
          var mrModel = C.Mapreduce.create(transformedModel);
          this.get('elements.Actions.content').push(mrModel);
        } else {
          this.get('elements.Actions.content').push(Em.Object.create(model.actions[i]));
        }

      }

      this.HTTP.rest(model.get('context') + '/schedules', function (all) {

        self.get('schedules').clear();

        var i = all.length, schedules = [];
        while (i--) {
          schedules.unshift(Em.Object.create({ id: all[i] }));
        }

        self.get('schedules').pushObjects(schedules);

        self.updateNextRunTime();

      });

      this.interval = setInterval(function () {
        self.updateStats();
      }, C.POLLING_INTERVAL);

      /*
       * Give the chart Embeddables 100ms to configure
       * themselves before updating.
       */
      setTimeout(function () {
        self.updateStats();
        self.connectEntities();
      }, C.EMBEDDABLE_DELAY);

    },

    schedules: Em.ArrayProxy.create({ content: [] }),

    updateNextRunTime: function () {

      var model = this.get('model');
      var self = this;

      self.HTTP.rest(model.get('context') + '/nextruntime', function (all) {

        var next = Infinity;
        var i = all.length, schedules = [];
        while (i--) {

          all[i].id = all[i].id.replace(QUARTZ_USER + '.', '');

          if (all[i].time < next) {
            next = all[i].time;
          }

          self.get('schedules').forEach(function (item, index) {
            if (item.id === all[i].id) {
              item.set('time', new Date(next).toLocaleString());
            }
          });

        }

        if (next !== Infinity) {
          self.set('nextRun', +next);
          self.set('nextRunLabel', new Date(next).toLocaleString());
        } else {
          self.set('nextRun', -1);
          self.set('nextRunLabel', 'None');
        }

<<<<<<< HEAD
        var timeout = +next - new Date().getTime();
        if (timeout < 1000) {
          timeout = 1000;
        }

        setTimeout(self.updateNextRunTime.bind(self), timeout);
=======
        setTimeout(function () {
          self.updateNextRunTime();
        }, +next - new Date().getTime());
>>>>>>> 129659da

      });

    },

    unload: function () {

      clearInterval(this.interval);
      this.set('elements.Actions.content', []);

    },

    connectEntities: function() {
      var actions = this.get('elements.Actions.content').map(function (item) {
        return item.divId || item.get('divId');
      });

      for (var i = 0; i < actions.length; i++) {
        if (i + 1 < actions.length) {
          Plumber.connect(actions[i], actions[i+1]);
        }
      }
    },

    ajaxCompleted: function () {
      return this.get('statsCompleted');
    },

    clearTriggers: function (value) {
      this.set('statsCompleted', value);
    },

    updateStats: function () {

      var self = this;
      if (!this.ajaxCompleted()) {
        return;
      }
      this.clearTriggers(false);

      self.get('model').updateState(this.HTTP, function () {
        self.set('statsCompleted', true);
      });

      var model = this.get('model');
      if (model.get('currentState') === 'RUNNING') {

        this.HTTP.rest(model.get('context') + '/current', function (run) {

          var activeAction = run.currentStep;
          self.get('elements.Actions').forEach(function (action, index) {
            if (index === activeAction) {
              action.set('currentState', 'RUNNING');
            } else {
              action.set('currentState', 'STOPPED');
            }
          });

        });

      }

      var self = this;
      var context = this.get('model.context');

      this.get('schedules').forEach(function (schedule, index) {
        self.HTTP.rest(context, 'schedules', schedule.id, 'status', function (status) {

          if (status.status === 'SUSPENDED') {
            self.set('suspended', true);
          } else {
            self.set('suspended', false);
          }

        });
      });

      var next = this.get('nextRun');

      if (next !== -1) {

        var days, hours, minutes, seconds, remaining = (next - new Date().getTime()) / 1000;



        if (remaining <= 0 || isNaN(remaining)) {

          self.set('timeToNextRun', '00:00:00');

        } else {

          days = Math.floor(remaining / 86400);
          remaining = remaining % 86400;

          hours = Math.floor(remaining / 3600);
          remaining = remaining % 3600;

          minutes = Math.floor(remaining / 60);
          seconds = Math.floor(remaining % 60);

          if (days > 0) {
            self.set('timeToNextRun', days + ' Days');
          } else {
            self.set('timeToNextRun', (hours < 10 ? '0' : '') + hours + ':' +
              (minutes < 10 ? '0' : '') + minutes + ':' +
              (seconds < 10 ? '0' : '') + seconds);
          }

        }

      }

    },

    /**
     * Action handlers from the View
     */
    exec: function () {

      var model = this.get('model');
      var control = $(event.target);
      if (event.target.tagName === "SPAN") {
        control = control.parent();
      }
      var action = control.attr('exec-action');
      if (action && action.toLowerCase() in model) {
        model[action.toLowerCase()](this.HTTP);
      }

    },

    resume: function () {

      var self = this;
      var context = this.get('model.context');
      var total = this.get('schedules.length');

      this.get('schedules').forEach(function (schedule, index) {
        self.HTTP.rpc(context, 'schedules', schedule.id, 'resume', function () {
          if (!--total) {
            self.set('suspended', false);
          }
        });
      });

    },

    suspend: function () {

      var self = this;
      var context = this.get('model.context');
      var total = this.get('schedules.length');

      this.get('schedules').forEach(function (schedule, index) {
        self.HTTP.rpc(context, 'schedules', schedule.id, 'suspend', function () {
          if (!--total) {
            self.set('suspended', true);
          }
        });
      });

    },

    config: function () {

      var self = this;
      var model = this.get('model');

      this.transitionToRoute('WorkflowStatus.Config');

    },

    loadAction: function (action) {

      if (action.get('type') === 'Mapreduce') {
        this.transitionToRoute('MapreduceStatus', action);
      }

    }

  });

  Controller.reopenClass({
    type: 'WorkflowStatus',
    kind: 'Controller'
  });

  return Controller;

});<|MERGE_RESOLUTION|>--- conflicted
+++ resolved
@@ -99,18 +99,14 @@
           self.set('nextRunLabel', 'None');
         }
 
-<<<<<<< HEAD
         var timeout = +next - new Date().getTime();
         if (timeout < 1000) {
           timeout = 1000;
         }
 
-        setTimeout(self.updateNextRunTime.bind(self), timeout);
-=======
         setTimeout(function () {
           self.updateNextRunTime();
-        }, +next - new Date().getTime());
->>>>>>> 129659da
+        }, timeout);
 
       });
 
