--- conflicted
+++ resolved
@@ -189,12 +189,7 @@
     );
     FormatSpecification formatSpecification = new FormatSpecification(
       Formats.AVRO, schema, Collections.<String, String>emptyMap());
-<<<<<<< HEAD
-    Id.Stream streamId = Id.Stream.from(Constants.DEFAULT_NAMESPACE, "avroStream");
-    StreamProperties properties = new StreamProperties(streamId, Long.MAX_VALUE, formatSpecification, 1000);
-=======
     StreamProperties properties = new StreamProperties(Long.MAX_VALUE, formatSpecification, 1000);
->>>>>>> 2326427c
     setStreamProperties("avroStream", properties);
 
     // our schemas are compatible
